--- conflicted
+++ resolved
@@ -277,7 +277,6 @@
         use_film=True,
         patch_size=16,
     ),
-<<<<<<< HEAD
     "small-stem-8-film": ft.partial(
         SmallStem,
         use_film=True,
@@ -286,11 +285,10 @@
         strides=(2, 2, 2),
         features=(32, 96, 192),
         padding=(1, 1, 1),
-=======
+    ),
     "small-stem-16": ft.partial(
         SmallStem,
         patch_size=16,
->>>>>>> d4a59ff3
     ),
     "small-stem-16-film": ft.partial(
         SmallStem,
